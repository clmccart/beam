--- conflicted
+++ resolved
@@ -37,11 +37,8 @@
 import org.apache.beam.runners.core.TimerInternals.TimerData;
 import org.apache.beam.runners.core.metrics.ExecutionStateSampler;
 import org.apache.beam.runners.core.metrics.ExecutionStateTracker;
-<<<<<<< HEAD
 import org.apache.beam.runners.core.metrics.ExecutionStateTracker.ExecutionState;
 import org.apache.beam.runners.dataflow.options.DataflowPipelineOptions;
-=======
->>>>>>> 50c59912
 import org.apache.beam.runners.dataflow.worker.DataflowExecutionContext.DataflowStepContext;
 import org.apache.beam.runners.dataflow.worker.DataflowOperationContext.DataflowExecutionState;
 import org.apache.beam.runners.dataflow.worker.counters.CounterFactory;
@@ -284,16 +281,11 @@
       this.otherState = otherState;
       this.workItemId = workItemId;
       this.contextActivationObserverRegistry = ContextActivationObserverRegistry.createDefault();
-<<<<<<< HEAD
-      this.clock = clock;
       if (options instanceof DataflowPipelineOptions) {
         this.isStreaming = ((DataflowPipelineOptions) options).isStreaming();
       } else {
         this.isStreaming = false;
       }
-      DataflowWorkerLoggingInitializer.initialize();
-=======
->>>>>>> 50c59912
     }
 
     @Override
@@ -318,51 +310,6 @@
       }
     }
 
-<<<<<<< HEAD
-    private boolean shouldLogFullThreadDumpForBundle(Duration lullDuration) {
-      if (lullDuration.getMillis() < LOG_BUNDLE_LULL_FULL_THREAD_DUMP_LULL_MS) {
-        return false;
-      }
-      long now = clock.currentTimeMillis();
-      if (lastFullThreadDumpMillis + LOG_BUNDLE_LULL_FULL_THREAD_DUMP_LULL_MS < now) {
-        lastFullThreadDumpMillis = now;
-        return true;
-      }
-      return false;
-    }
-
-    private String getBundleLullMessage(Duration lullDuration) {
-      StringBuilder message = new StringBuilder();
-      message
-          .append("Operation ongoing in bundle for at least ")
-          .append(DURATION_FORMATTER.print(lullDuration.toPeriod()))
-          .append(" without completing")
-          .append("\n");
-      if (!isStreaming) {
-        return message.toString();
-      }
-      synchronized (this) {
-        if (this.activeMessageMetadata != null) {
-          message.append(
-              "Current user step name: " + getActiveMessageMetadata().get().userStepName() + "\n");
-          message.append(
-              "Time spent in this step(millis): "
-                  + (clock.currentTimeMillis() - getActiveMessageMetadata().get().startTime())
-                  + "\n");
-        }
-        message.append("Processing times in each step(millis)\n");
-        for (Map.Entry<String, IntSummaryStatistics> entry :
-            this.processingTimesByStep.entrySet()) {
-          message.append("Step name: " + entry.getKey() + "\n");
-          message.append("Time spent in this step: " + entry.getValue().toString() + "\n");
-        }
-      }
-
-      return message.toString();
-    }
-
-=======
->>>>>>> 50c59912
     @Override
     protected void takeSampleOnce(long millisSinceLastSample) {
       elementExecutionTracker.takeSample(millisSinceLastSample);
@@ -380,23 +327,14 @@
           newState.isProcessElementState && newState instanceof DataflowExecutionState;
       if (isDataflowProcessElementState) {
         DataflowExecutionState newDFState = (DataflowExecutionState) newState;
-<<<<<<< HEAD
         if (isStreaming) {
           if (newDFState.getStepName() != null && newDFState.getStepName().userName() != null) {
             recordActiveMessageInProcessingTimesMap();
             synchronized (this) {
               this.activeMessageMetadata =
                   ActiveMessageMetadata.create(
-                      newDFState.getStepName().userName(), clock.currentTimeMillis());
+                      newDFState.getStepName().userName(), clock.getMillis());
             }
-=======
-        if (newDFState.getStepName() != null && newDFState.getStepName().userName() != null) {
-          recordActiveMessageInProcessingTimesMap();
-          synchronized (this) {
-            this.activeMessageMetadata =
-                ActiveMessageMetadata.create(
-                    newDFState.getStepName().userName(), clock.getMillis());
->>>>>>> 50c59912
           }
         }
         elementExecutionTracker.enter(newDFState.getStepName());
