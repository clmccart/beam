--- conflicted
+++ resolved
@@ -459,42 +459,24 @@
 
     /**
      * Returns a transform for writing to text files that adds a header string to the files
-<<<<<<< HEAD
-     * it writes.
-=======
      * it writes. Note that a newline character will be added after the header.
->>>>>>> f2fe1ae4
      *
      * <p>A {@code null} value will clear any previously configured header.
      *
      * @param header the string to be added as file header
      */
-<<<<<<< HEAD
-    public static Bound<String> withHeader(String header) {
-=======
     public static Bound<String> withHeader(@Nullable String header) {
->>>>>>> f2fe1ae4
       return new Bound<>(DEFAULT_TEXT_CODER).withHeader(header);
     }
 
     /**
      * Returns a transform for writing to text files that adds a footer string to the files
-<<<<<<< HEAD
-     * it writes.
-=======
      * it writes. Note that a newline character will be added after the header.
->>>>>>> f2fe1ae4
      *
      * <p>A {@code null} value will clear any previously configured footer.
      *
      * @param footer the string to be added as file footer
      */
-<<<<<<< HEAD
-    public static Bound<String> withFooter(String footer) {
-      return new Bound<>(DEFAULT_TEXT_CODER).withFooter(footer);
-    }
-
-=======
     public static Bound<String> withFooter(@Nullable String footer) {
       return new Bound<>(DEFAULT_TEXT_CODER).withFooter(footer);
     }
@@ -514,7 +496,6 @@
           .withWritableByteChannelFactory(writableByteChannelFactory);
     }
 
->>>>>>> f2fe1ae4
     // TODO: appendingNewlines, etc.
 
     /**
@@ -533,17 +514,10 @@
       private final String filenameSuffix;
 
       /** An optional header to add to each file. */
-<<<<<<< HEAD
-      private final String header;
-
-      /** An optional footer to add to each file. */
-      private final String footer;
-=======
       @Nullable private final String header;
 
       /** An optional footer to add to each file. */
       @Nullable private final String footer;
->>>>>>> f2fe1ae4
 
       /** The Coder to use to decode each line. */
       private final Coder<T> coder;
@@ -564,14 +538,6 @@
       private final WritableByteChannelFactory writableByteChannelFactory;
 
       Bound(Coder<T> coder) {
-<<<<<<< HEAD
-        this(null, null, "", null, null, coder, 0, DEFAULT_SHARD_TEMPLATE, true);
-      }
-
-      private Bound(String name, String filenamePrefix, String filenameSuffix, String header,
-                    String footer, Coder<T> coder, int numShards, String shardTemplate,
-                    boolean validate) {
-=======
         this(null, null, "", null, null, coder, 0, DEFAULT_SHARD_TEMPLATE, true,
             FileBasedSink.CompressionType.UNCOMPRESSED);
       }
@@ -580,7 +546,6 @@
           @Nullable String header, @Nullable String footer, Coder<T> coder, int numShards,
           String shardTemplate, boolean validate,
           WritableByteChannelFactory writableByteChannelFactory) {
->>>>>>> f2fe1ae4
         super(name);
         this.header = header;
         this.footer = footer;
@@ -605,11 +570,7 @@
       public Bound<T> to(String filenamePrefix) {
         validateOutputComponent(filenamePrefix);
         return new Bound<>(name, filenamePrefix, filenameSuffix, header, footer, coder, numShards,
-<<<<<<< HEAD
-            shardTemplate, validate);
-=======
             shardTemplate, validate, writableByteChannelFactory);
->>>>>>> f2fe1ae4
       }
 
       /**
@@ -623,11 +584,7 @@
       public Bound<T> withSuffix(String nameExtension) {
         validateOutputComponent(nameExtension);
         return new Bound<>(name, filenamePrefix, nameExtension, header, footer, coder, numShards,
-<<<<<<< HEAD
-            shardTemplate, validate);
-=======
             shardTemplate, validate, writableByteChannelFactory);
->>>>>>> f2fe1ae4
       }
 
       /**
@@ -647,11 +604,7 @@
       public Bound<T> withNumShards(int numShards) {
         checkArgument(numShards >= 0);
         return new Bound<>(name, filenamePrefix, filenameSuffix, header, footer, coder, numShards,
-<<<<<<< HEAD
-            shardTemplate, validate);
-=======
             shardTemplate, validate, writableByteChannelFactory);
->>>>>>> f2fe1ae4
       }
 
       /**
@@ -664,11 +617,7 @@
        */
       public Bound<T> withShardNameTemplate(String shardTemplate) {
         return new Bound<>(name, filenamePrefix, filenameSuffix, header, footer, coder, numShards,
-<<<<<<< HEAD
-            shardTemplate, validate);
-=======
             shardTemplate, validate, writableByteChannelFactory);
->>>>>>> f2fe1ae4
       }
 
       /**
@@ -686,11 +635,7 @@
        */
       public Bound<T> withoutSharding() {
         return new Bound<>(name, filenamePrefix, filenameSuffix, header, footer, coder, 1, "",
-<<<<<<< HEAD
-            validate);
-=======
             validate, writableByteChannelFactory);
->>>>>>> f2fe1ae4
       }
 
       /**
@@ -703,11 +648,7 @@
        */
       public <X> Bound<X> withCoder(Coder<X> coder) {
         return new Bound<>(name, filenamePrefix, filenameSuffix, header, footer, coder, numShards,
-<<<<<<< HEAD
-            shardTemplate, validate);
-=======
             shardTemplate, validate, writableByteChannelFactory);
->>>>>>> f2fe1ae4
       }
 
       /**
@@ -722,20 +663,12 @@
        */
       public Bound<T> withoutValidation() {
         return new Bound<>(name, filenamePrefix, filenameSuffix, header, footer, coder, numShards,
-<<<<<<< HEAD
-            shardTemplate, false);
-=======
             shardTemplate, false, writableByteChannelFactory);
->>>>>>> f2fe1ae4
       }
 
       /**
        * Returns a transform for writing to text files that adds a header string to the files
-<<<<<<< HEAD
-       * it writes.
-=======
        * it writes. Note that a newline character will be added after the header.
->>>>>>> f2fe1ae4
        *
        * <p>A {@code null} value will clear any previously configured header.
        *
@@ -743,24 +676,14 @@
        *
        * @param header the string to be added as file header
        */
-<<<<<<< HEAD
-      public Bound<T> withHeader(String header) {
-        return new Bound<>(name, filenamePrefix, filenameSuffix, header, footer, coder, numShards,
-            shardTemplate, false);
-=======
       public Bound<T> withHeader(@Nullable String header) {
         return new Bound<>(name, filenamePrefix, filenameSuffix, header, footer, coder, numShards,
             shardTemplate, validate, writableByteChannelFactory);
->>>>>>> f2fe1ae4
       }
 
       /**
        * Returns a transform for writing to text files that adds a footer string to the files
-<<<<<<< HEAD
-       * it writes.
-=======
        * it writes. Note that a newline character will be added after the header.
->>>>>>> f2fe1ae4
        *
        * <p>A {@code null} value will clear any previously configured footer.
        *
@@ -768,11 +691,6 @@
        *
        * @param footer the string to be added as file footer
        */
-<<<<<<< HEAD
-      public Bound<T> withFooter(String footer) {
-        return new Bound<>(name, filenamePrefix, filenameSuffix, header, footer, coder, numShards,
-            shardTemplate, false);
-=======
       public Bound<T> withFooter(@Nullable String footer) {
         return new Bound<>(name, filenamePrefix, filenameSuffix, header, footer, coder, numShards,
             shardTemplate, validate, writableByteChannelFactory);
@@ -793,7 +711,6 @@
           WritableByteChannelFactory writableByteChannelFactory) {
         return new Bound<>(name, filenamePrefix, filenameSuffix, header, footer, coder, numShards,
             shardTemplate, validate, writableByteChannelFactory);
->>>>>>> f2fe1ae4
       }
 
       @Override
@@ -805,11 +722,7 @@
         org.apache.beam.sdk.io.Write.Bound<T> write =
             org.apache.beam.sdk.io.Write.to(
                 new TextSink<>(filenamePrefix, filenameSuffix, header, footer, shardTemplate,
-<<<<<<< HEAD
-                    coder));
-=======
                     coder, writableByteChannelFactory));
->>>>>>> f2fe1ae4
         if (getNumShards() > 0) {
           write = write.withNumShards(getNumShards());
         }
@@ -835,14 +748,10 @@
             .addIfNotNull(DisplayData.item("fileHeader", header)
               .withLabel("File Header"))
             .addIfNotNull(DisplayData.item("fileFooter", footer)
-<<<<<<< HEAD
-                .withLabel("File Footer"));
-=======
                 .withLabel("File Footer"))
             .add(DisplayData
                 .item("writableByteChannelFactory", writableByteChannelFactory.toString())
                 .withLabel("Compression/Transformation Type"));
->>>>>>> f2fe1ae4
       }
 
       /**
@@ -877,18 +786,12 @@
         return coder;
       }
 
-<<<<<<< HEAD
-=======
       @Nullable
->>>>>>> f2fe1ae4
       public String getHeader() {
         return header;
       }
 
-<<<<<<< HEAD
-=======
       @Nullable
->>>>>>> f2fe1ae4
       public String getFooter() {
         return footer;
       }
@@ -1175,16 +1078,6 @@
   @VisibleForTesting
   static class TextSink<T> extends FileBasedSink<T> {
     private final Coder<T> coder;
-<<<<<<< HEAD
-    private final String header;
-    private final String footer;
-
-    @VisibleForTesting
-    TextSink(
-        String baseOutputFilename, String extension, String header, String footer,
-        String fileNameTemplate, Coder<T> coder) {
-      super(baseOutputFilename, extension, fileNameTemplate);
-=======
     @Nullable private final String header;
     @Nullable private final String footer;
 
@@ -1195,7 +1088,6 @@
         String fileNameTemplate, Coder<T> coder,
         WritableByteChannelFactory writableByteChannelFactory) {
       super(baseOutputFilename, extension, fileNameTemplate, writableByteChannelFactory);
->>>>>>> f2fe1ae4
       this.coder = coder;
       this.header = header;
       this.footer = footer;
@@ -1212,18 +1104,11 @@
      */
     private static class TextWriteOperation<T> extends FileBasedWriteOperation<T> {
       private final Coder<T> coder;
-<<<<<<< HEAD
-      private final String header;
-      private final String footer;
-
-      private TextWriteOperation(TextSink<T> sink, Coder<T> coder, String header, String footer) {
-=======
       @Nullable private final String header;
       @Nullable private final String footer;
 
       private TextWriteOperation(TextSink<T> sink, Coder<T> coder,
           @Nullable String header, @Nullable String footer) {
->>>>>>> f2fe1ae4
         super(sink);
         this.coder = coder;
         this.header = header;
@@ -1243,29 +1128,12 @@
     private static class TextWriter<T> extends FileBasedWriter<T> {
       private static final byte[] NEWLINE = "\n".getBytes(StandardCharsets.UTF_8);
       private final Coder<T> coder;
-<<<<<<< HEAD
-      private final String header;
-      private final String footer;
-      private OutputStream out;
-
-      public TextWriter(FileBasedWriteOperation<T> writeOperation, Coder<T> coder) {
-        this(writeOperation, coder, null, null);
-      }
-
-      public TextWriter(FileBasedWriteOperation<T> writeOperation, Coder<T> coder, String header) {
-        this(writeOperation, coder, header, null);
-      }
-
-      public TextWriter(FileBasedWriteOperation<T> writeOperation, Coder<T> coder, String header,
-                        String footer) {
-=======
       @Nullable private final String header;
       @Nullable private final String footer;
       private OutputStream out;
 
       public TextWriter(FileBasedWriteOperation<T> writeOperation, Coder<T> coder,
           @Nullable String header, @Nullable String footer) {
->>>>>>> f2fe1ae4
         super(writeOperation);
         this.header = header;
         this.footer = footer;
@@ -1273,18 +1141,12 @@
         this.coder = coder;
       }
 
-<<<<<<< HEAD
-      private void writeLine(String line) throws IOException {
-        if (line != null) {
-          out.write(line.getBytes(StandardCharsets.UTF_8));
-=======
       /**
        * Writes {@code value} followed by a newline if {@code value} is not null.
        */
       private void writeIfNotNull(@Nullable String value) throws IOException {
         if (value != null) {
           out.write(value.getBytes(StandardCharsets.UTF_8));
->>>>>>> f2fe1ae4
           out.write(NEWLINE);
         }
       }
@@ -1296,20 +1158,12 @@
 
       @Override
       protected void writeHeader() throws Exception {
-<<<<<<< HEAD
-        writeLine(header);
-=======
         writeIfNotNull(header);
->>>>>>> f2fe1ae4
       }
 
       @Override
       protected void writeFooter() throws Exception {
-<<<<<<< HEAD
-        writeLine(footer);
-=======
         writeIfNotNull(footer);
->>>>>>> f2fe1ae4
       }
 
       @Override
